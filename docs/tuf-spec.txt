--- conflicted
+++ resolved
@@ -1,6 +1,6 @@
                       The Update Framework Specification
 
-23 May 2017
+2 June 2017
 Version 1.0 (Draft)
 
 1. Introduction
@@ -579,10 +579,6 @@
    ],
    "signed": {
     "_type": "Root",
-<<<<<<< HEAD
-    "compression_algorithms": ["gz"],
-=======
->>>>>>> c1e72e0f
     "consistent_snapshot": false,
     "expires": "2030-01-01T00:00:00Z",
     "keys": {
@@ -755,7 +751,6 @@
        }, ... ]
      }
 
-<<<<<<< HEAD
    ROLENAME is the name of the delegated role.  For example,
    "projects".
 
@@ -770,10 +765,6 @@
    A terminating delegation for a package causes any further statements about
    a package that are not made by the delegated party or its descendants to
    be ignored.
-=======
-   ROLENAME is the full name of the delegated role.  For example,
-   "targets/projects"
->>>>>>> c1e72e0f
 
    In order to discuss target paths, a role MUST specify only one of the
    "path_hash_prefixes" or "paths" attributes, each of which we discuss next.
@@ -840,11 +831,7 @@
        "keyids": [
         "ce3e02e72980b09ca6f5efa68197130b381921e5d0675e2e0c8f3c47e0626bba"
        ],
-<<<<<<< HEAD
        "name": "project",
-=======
-       "name": "targets/project",
->>>>>>> c1e72e0f
        "paths": [
         "/project/file3.txt"
        ],
@@ -1164,12 +1151,6 @@
    required, the root.json file is versioned and accessible by version number,
    e.g., 3.root.json. Clients update the set of trusted root keys by requesting
    the current root.json and all previous root.json versions, until one is
-<<<<<<< HEAD
-   found that has been signed by keys the client already trusts. This is to
-   ensure that outdated clients remain able to update, without requiring all
-   previous root keys to be kept to sign new root.json metadata.
-
-=======
    found that has been signed by a threshold of keys that the client already
    trusts. This is to ensure that outdated clients remain able to update,
    without requiring all previous root keys to be kept to sign new root.json
@@ -1184,7 +1165,6 @@
    threshold 3, 2.root.json MUST be signed by at least 2 keys defined in
    1.root.json and at least 3 keys defined in 2.root.json. See step 1 in
    Section 5.1 for more details.
->>>>>>> c1e72e0f
 
    To replace a delegated developer key, the role that delegated to that key
    just replaces that key with another in the signed metadata where the
@@ -1214,19 +1194,6 @@
 
     Simply put, TUF should write every metadata file as such: if the
     file had the original name of filename.ext, then it should be written to
-<<<<<<< HEAD
-    disk as version_number.filename.ext, where version_number is an integer.
-
-    On the other hand, consistent target files should be written to disk as
-    digest.filename.ext.  This means that if the referrer metadata lists N
-    cryptographic hashes of the referred file, then there must be N identical
-    copies of the referred file, where each file will be distinguished only by
-    the value of the digest in its filename. The modified filename need not
-    include the name of the cryptographic hash function used to produce the
-    digest because, on a read, the choice of function follows from the
-    selection of a digest (which includes the name of the cryptographic
-    function) from all digests in the referred file.
-=======
     non-volatile storage as version_number.filename.ext, where version_number
     is an integer.
 
@@ -1239,7 +1206,6 @@
     function used to produce the digest because, on a read, the choice of
     function follows from the selection of a digest (which includes the name of
     the cryptographic function) from all digests in the referred file.
->>>>>>> c1e72e0f
 
     Additionally, the timestamp metadata (timestamp.json) should also be
     written to non-volatile storage whenever it is updated. It is optional for
